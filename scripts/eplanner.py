#!/usr/bin/env python3

usage = \
""" Plots out observing schedules, with a focus on periodic events. You
supply a file of target positions and ephemerides, another defining phase
ranges of interest and optionally a third specifying when to switch targets,
and this will make a graphical representation of the results.

The tracks for the stars start and stop when they reach a user-defined
airmass, set to 2.2 by default, or when the Sun is 10 degrees below
the horizon, whichever is more constraining. Sun at -10 is optimistic
for most targets.

If you see horizontal black error bars at the far right, these
indicate +/- 1 sigma uncertainties on ephemerides. As quoted
uncertainties can barely ever be trusted, they are indicative only. If
they are big, be careful: your eclipse may not appear when you expect.

Grey boxes represent zenith holes for Alt/Az telescopes which can't
track very close to the zenith. These are not always hard limits, but
you may not be able to observe during these intervals. For the TNT
there is also a special indicator of close approach to the TV mast
(only approximate).

A curved, red dashed line represents the elevation of the Moon. An
indication of its illuminated percentage is written at the top and its
minimum separation from targets is indicated if it is below a
user-defined minimum.

Black dots indicate phase 0 for any targets with
ephemerides. Similar-sized open circles mark phase 0.5, but only if
coverage of that phase has been specified.  """
import argparse
import datetime

import numpy as np

import matplotlib.pyplot as plt
from matplotlib.lines import Line2D
from matplotlib.ticker import MultipleLocator, FuncFormatter

from astropy import time, coordinates as coord, units as u
from astropy.coordinates import get_sun, get_moon, EarthLocation, AltAz
from astropy.utils import iers

from trm import observing
from trm.observing import SITES


def utc_formatter(x, pos):
    """
    Make sure UTC labels are always in range 1-24
    """
    if int(x) > 24:
        x -= 24
    return '{:d}'.format(int(x))


def iso_datehm(t):
    """
    Get round stricter astropy constraints on out_subfmt
    """
    try:
        # works with astropy > 4.0.1
        return t.to_value('iso', out_subfmt='date_hm')
    except (AttributeError, TypeError):
        # fallback for older versions
        out = t.copy(format='iso')
        out.out_subfmt = 'date_hm'
        return out.iso

def sexagesimal(ftime):
    """
    Convert time in hours to sexagesimal string
    """
    if ftime >= 24.: ftime -= 24
    hours = int(ftime)
    minutes = int(60*(ftime-hours))
    seconds = 3600*(ftime-hours-minutes/60)
    return f'{hours:02d}:{minutes:02d}:{seconds:04.1f}'

if __name__ == '__main__':

    # arguments
    parser = argparse.ArgumentParser(
        description=usage,
        formatter_class=argparse.ArgumentDefaultsHelpFormatter)

    # positional
    parser.add_argument(
        'stardata',
        help='file containing positions and ephemerides. It should have the same format of my C++ ephemeris file.')

    parser.add_argument(
        'telescope', help='Telescope name, e.g. WHT, NTT, VLT, TNT')

    parser.add_argument(
        'pranges',
        help='file of stars to include and phase ranges of interest. Each entry should start with the name of the star on its own on a line, and then follow it with the phase ranges in the form:\np1 p2 col lw\nwhere p1 p2 is the range of phase to indicate, col is the pgplot colour index (2 = red, etc), lw is the pgplot line width. It is OK to have p1 > p2; the programme will map it into a positive range.')

    parser.add_argument(
        'date', help='date at start of night, format: "YYYY-MM-DD"')

    # optional
    parser.add_argument(
        '-a', dest='airmass', type=float, default=2.2,
        help='airmass limit.')

    parser.add_argument(
        '-c', dest='csize', type=float, default=1.0,
        help='default character size for star names')

    parser.add_argument(
        '-d', dest='divide', type=float, default=0.18,
        help='divide point between names on left and plot on right as fraction of total width')

    parser.add_argument(
        '-f', dest='hcopy', default=None,
        help='Name for hard copy file, e.g. plot.pdf, plot.png there will be no interactive plot in this case)')

    parser.add_argument(
        '-v', dest='verbose', action='store_true',
        help='Causes verbose output (at the moment just lists UTs corresponding to phase ranges)'
    )

    parser.add_argument(
        '-i', dest='iers', default='',
        help='URL of IERS table. should normally set one by default but if the server is down, you want another such as http://toshi.nofs.navy.mil/ser7/finals2000A.all'
    )

    parser.add_argument(
        '-m', dest='mdist', type=float, default=25,
        help='separation below which to highlight that the Moon gets close [degrees]')

    parser.add_argument(
        '-o', dest='offset', type=float, default=0.3,
        help='offset as fraction of plot width at which to print duplicate names.')

    parser.add_argument(
        '-p', dest='prefix', default=None,
        help='target name prefixes. These are placed before the left-hand list of target names to allow one to add e.g. priorities.')

    parser.add_argument(
        '-r', dest='reduce', type=float, default=None,
        help='reduce plots as far as possible. Suppress any targets with phase ranges provides where the indicated phases do not crop up on the night, and also targets closer than the optional number of degrees from the Moon (default=0)')

    parser.add_argument(
        '-s', dest='switch', default=None,
        help='switch targets data file name. Each line should have the format:\nstar name | start switch time (e.g. 12:34) | dead time\nwhere the dead time is the time taken (in minutes) to make the switch. The line will be split on the pipe | characters which must therefore not appear in the star name. Use a star name = None as the final switch to terminate early. The times should increase monotonically, so use times > 24 if necessary.')

    parser.add_argument(
        '-t', dest='twilight', type=float, default=-15,
        help='altitude of Sun for twilight [degrees]')

    parser.add_argument(
        '-x', dest='width', type=float, default=11.69,
        help='plot width, inches')

    parser.add_argument(
        '-y', dest='height', type=float, default=8.27,
        help='plot height, inches'
    )

    parser.add_argument(
        '--hfrac', type=float, default=0.84,
        help='plot height as fraction of total')

    parser.add_argument(
        '--bfrac', type=float, default=0.08,
        help='offset of bottom of plot as fraction of total')

    parser.add_argument(
        '--xmajor', type=float, default=2,
        help='spacing of labelled major ticks in X [hours]')

    parser.add_argument(
        '--xminor', type=float, default=1,
        help='spacing of minor ticks in X [hours]')

    # parse them
    args = parser.parse_args()

    # a few checks
    assert(args.airmass > 1 and args.airmass < 6)
    assert(args.width > 0 and args.height > 0)
    assert(args.telescope in SITES)

    if args.iers != '':
        iers.conf.iers_auto_url = args.iers

    # Interpret date.
    date = time.Time(args.date)

    # Location
    info = SITES[args.telescope]
    site = coord.EarthLocation.from_geodetic(
        info['long'], info['lat'], info['height']
    )

    # Load position and ephemeris data
    peinfo = observing.load_pos_eph(args.stardata)

    # Load phase / time ranges
    prinfo = observing.load_ptranges(args.pranges, peinfo)

    # Load switches
    swinfo = observing.load_switches(args.switch, peinfo)

    # Load prefixes
    prefixes = observing.load_prefixes(args.prefix, peinfo)

    # Compute maximum length of the names
    if len(prefixes):
        mpre = max([len(n) for n in prefixes.values()]) + 1
    else:
        mpre = 0

    left = max([len(n) for n in peinfo.keys()]) + mpre

    # Rather primitive times to bracket Sun down and up; won't work properly
    # in far north or south or around the dateline, but should be OK for most
    # sites.  'date' is set at the UTC of the start of the entered date,
    # i.e. 0 hours. To get to the day time before the night of interest, we
    # advance by 0.5 days and apply an offset in longitude. This should be the
    # local mid-day, then half day steps are used to locate midnight and the
    # following mid day. Armed with these we can narrow down on the sunset /
    # rise etc times.
    toffset = time.TimeDelta(0.5 - site.lon.degree/360., format='jd')

    day1  = date + toffset
    night = day1 + time.TimeDelta(0.5, format='jd')
    day2  = night + time.TimeDelta(0.5, format='jd')

    # sunset & sunrise times
    sunset = observing.sun_at_alt(day1, night, site, -0.25)
    sunrise = observing.sun_at_alt(night, day2, site, -0.25)

    # integer offset
    isun = int(sunset.mjd)
    utc1 = 24.*(sunset.mjd-isun)
    utc2 = 24.*(sunrise.mjd-isun)
    print('Sun is at alt=-0.25 at {0:s} and {1:s}'.format(
        iso_datehm(sunset), iso_datehm(sunrise))
    )

    # the lines in the plot will terminate at the point the Sun is at -10 as
    # the absolute limit for observation.
    rset = observing.sun_at_alt(day1, night, site, -10.)
    rrise = observing.sun_at_alt(night, day2, site, -10.)
    utc5 = 24.*(rset.mjd-isun)
    utc6 = 24.*(rrise.mjd-isun)
    print('Sun is at alt=-10.0 at {0:s} and {1:s}'.format(
        iso_datehm(rset), iso_datehm(rrise)))

    # user-defined twilight -- will be indicated on the plot with dashed lines
    twiset = observing.sun_at_alt(day1, night, site, args.twilight)
    twirise = observing.sun_at_alt(night, day2, site, args.twilight)
    utc3 = 24.*(twiset.mjd-isun)
    utc4 = 24.*(twirise.mjd-isun)
    print('Sun is at alt={0:5.1f} at {1:s} and {2:s}'.format(
        args.twilight, iso_datehm(twiset), iso_datehm(twirise)))

    # simulate the old PGPLOT colours
    cols = {
        2 : (0.7,0,0), # red
        3 : (0,0.7,0), # green
        4 : (0,0,0.7), # blue
        5 : (0.7,0.7,0.7), # grey
        9 : (0.8,0.8,0.8),
    }
    
    line_widths = [0.5, 1, 1.5] # define linewidths for backup, medium & top priorities

    # more memorable names
    COLS = {
        'red' : (0.7,0,0), # red
        'green' : (0,0.7,0), # green
        'blue' : (0,0,0.7), # blue
        'grey1' : (0.7,0.7,0.7), # grey
        'grey2' : (0.8,0.8,0.8),
        'highlight' : (1,0.8,0.5),
    }

    # Start the plot
    fig = plt.figure(figsize=(args.width,args.height),facecolor='white')

    # left and right axes. Left for labels, right for the main stuff
    edge = 0.04
    axl = plt.axes([edge, args.bfrac, args.divide, args.hfrac])
    axr = plt.axes([args.divide+edge, args.bfrac, 1-2*edge-args.divide,
                    args.hfrac], frameon=False)

    # correct switch times to lie within range
    for sw in swinfo:
        if sw.utc < utc1 and sw.utc+24 < utc2:
            sw.utc += 24.

    # set up general scale, draw vertical dashed lines every minor
    # tick spacing
    utstart = utc1 - 0.5
    utend = utc2 + 0.5

    n1 = int(np.ceil(utc1/args.xminor))
    n2 = int(np.ceil(utc2/args.xminor))

    for n in range(n1,n2):
        axr.plot([n*args.xminor,n*args.xminor],[0,1],'--',color=COLS['grey2'])

    # mark sunset / twiset / twirise / sunrise

    # first with vertical lines
    kwargs = {'color' : COLS['red']}
    axr.plot([utc1,utc1],[0,1],'--',**kwargs)
    axr.plot([utc2,utc2],[0,1],'--',**kwargs)
    axr.plot([utc3,utc3],[0,1],'--',**kwargs)
    axr.plot([utc4,utc4],[0,1],'--',**kwargs)

    # then labels
    kwargs = {'color' : COLS['red'], 'ha' : 'center', 'va' : 'center',
              'size' : 10}
    axr.text(utc1, 1.02, 'sunset', **kwargs)
    axr.text(utc2, 1.02, 'sunrise', **kwargs)
    axr.text(utc3, 1.02, str(args.twilight), **kwargs)
    axr.text(utc4, 1.02, str(args.twilight), **kwargs)

    # 600 points from start to end defined by the Sun at -10, i.e.
    # roughly 1 per minute.
    utcs = np.linspace(utc5,utc6,600)
    mjds = isun + utcs/24.
    mjds = time.Time(mjds, format='mjd')

    # Calculate MJD in middle of visibility period and the position of the
    # Moon at this time in order to calculate a representative illumination
    # for the Moon which is added at the top of the plot.
    mjd_mid = time.Time(isun + (utc5+utc6)/48., format='mjd')

    moon = get_moon(mjd_mid, location=site)
    sun = get_sun(mjd_mid)
    elong = sun.separation(moon)
    mphase = np.arctan2(sun.distance*np.sin(elong),
                        moon.distance - sun.distance*np.cos(elong))
    illum = (1 + np.cos(mphase))/2.0
    axr.text((utc5+utc6)/2., 1.02,
             'Moon: {:3d}%'.format(int(round(100*illum.value))), **kwargs)

    # Loop through the stars listed in the ephemeris file, computing their hour
    # angles at midnight to establish the plot order
    has = []
    lst = mjd_mid.sidereal_time(kind='mean', longitude=site.lon)

    for key, star in peinfo.items():
        ha = (lst - star.position.ra).value
        if ha > 12.: ha -= 24
        if ha < -12.: ha += 24
        has.append((ha, key))

    # first go at plot order. might be reduced below
    keys = [item[1] for item in sorted(has, key=lambda ha: ha[0], reverse=True)]

    # compute altitude of Moon through the night. Add as red dashed line
    # scaled so that 90 = top of plot.
    moon = get_moon(mjds, location=site)
    altazframe = AltAz(obstime=mjds, location=site)
    altaz = moon.transform_to(altazframe)
    alts = altaz.alt.value
    plt.plot(utcs,alts/90.,'--',color=COLS['red'])

    # Loop through all targets
    stored_info = {}
    skipped_keys = []
    for key in keys:
        star = peinfo[key]

        # Compute airmasses of the star for all times (altazframe
        # encodes them all))
        altaz = star.position.transform_to(altazframe)
        airmasses = altaz.secz.value
        alts = altaz.alt.value
        azs = altaz.az.value
        ok = alts > 90.-np.degrees(np.arccos(1./args.airmass))
        if len(ok[ok]) < 2:
            # must have some points
            print(f'reduce: skipping {key} as it is never observable (airmass < {args.airmass}) during the night')
            skipped_keys.append(key)
            continue

        # Compute minimum distance to the Moon during period target is
        # above airmass limit
        seps = moon.separation(star.position).degree[ok]
        if len(seps):
            sepmin = seps.min()
            moon_close = sepmin < args.mdist
            if moon_close:
                col_moon = COLS['red']
            else:
                col_moon = 'k'
        else:
            moon_close = False

        if args.reduce:
            # section designed to reduce clutter. see whether we can
            # skip any targets according to whether they are too close
            # to the Moon or they have indicated phase ranges that do
            # not appear.

            if args.reduce > sepmin:
                # suppress targets too close to the Moon
                print(f'reduce: skipping {key} as minimum distance from Moon = {sepmin} < {args.reduce}')
                skipped_keys.append(key)
                continue

            if key in prinfo:
                # target has phase or time range info
                pr = prinfo[key]
                pranges = pr.prange

                # determine start and stop times of visibility
                # period. a bit complex because can have targets that
                # are visible at start and end but not the middle
                first = True
                for n, (flag, utc, mjd) in enumerate(zip(ok, utcs, mjds)):
                    if flag:
                        if first:
                            # start a visibility interval
                            utc_start = utc_end = utc
                            mjd_start = mjd_end = mjd
                            first = False
                        else:
                            # extend a visibility interval
                            utc_end = utc
                            mjd_end = mjd

                    if (not flag or n == len(ok)-1) and not first:
                        # end a visibility interval
                        first = True

                        # now test whether any phase or time ranges overlap
                        pstart = None
                        for pt1, pt2, col, lw, p_or_t in pranges:

                            if p_or_t == 'Time':
                                utc1, utc2 = 24.*(pt1-isun), 24.*(pt2-isun)
                                if utc1 < utc_end and utc2 > utc_start:
                                    ut1  = max(utc1, utc_start)
                                    ut2  = min(utc2, utc_end)
                                    if ut1 < ut2:
                                        # yes, we have overlap
                                        break

                            elif p_or_t == 'Phase':
                                # Now the phase info
                                if pstart is None:
                                    # must compute start and stop phases
                                    eph = star.eph
                                    times = time.Time((mjd_start,mjd_end))
                                    if eph.time.startswith('H'):
                                        times += times.light_travel_time(star.position, 'heliocentric', location=site)
                                    elif eph.time.startswith('B'):
                                        times += times.light_travel_time(star.position, location=site)
                                    else:
                                        raise Exception('Unrecognised type of time = ' + eph.time)

                                    if eph.time == 'HJD' or eph.time == 'BJD':
                                        pstart = eph.phase(times[0].jd)
                                        pend   = eph.phase(times[1].jd)
                                    elif eph.time == 'HMJD' or eph.time == 'BMJD':
                                        pstart = eph.phase(times[0].mjd)
                                        pend   = eph.phase(times[1].mjd)
                                    else:
                                        raise Exception('Unrecognised type of time = ' + eph.time)

                                d1 = pstart + (pt1 - pstart) % 1 - 1
                                d2 = pend + (pt1 - pend) % 1
                                nphs = int(np.ceil(d2 - d1))
                                for n in range(nphs):
                                    ut1 = utc_start + (utc_end-utc_start)*(d1 + n - pstart)/(pend-pstart)
                                    ut2  = ut1 + (utc_end-utc_start)/(pend-pstart)*(pt2-pt1)
                                    ut1  = max(ut1, utc_start)
                                    ut2  = min(ut2, utc_end)
                                    if ut1 < ut2:
                                        break
                                else:
                                    # no phase ranges have overlapped, so just continue
                                    continue

                                # only get here from the break statement a few lines back
                                # so break again to escape outer loop
                                break
                        else:
                            # if we get here, there has been no
                            # overlap of any kind so skip the target
                            skipped_keys.append(key)
                            print(f'reduce: skipping {key} as it has no observable phase or time ranges this night')

                            # continue to next target
                            continue

        # Store computed data for later retrieval
        stored_info[key] = {
            'airmasses' : airmasses,
            'alts' : alts,
            'azs' : azs,
            'ok' : ok,
            'moon_close' : moon_close,
            'sepmin' : sepmin if moon_close else None
        }

    # Remove skipped targets
    for key in skipped_keys:
        print(f'Removing {key} from list of stars to plot')
        keys.remove(key)

    # Now compute plot positions
    ys = {}
    for i,key in enumerate(keys):
        ys[key] = (len(keys)-i)/float(len(keys)+1)

    # Plot a line to represent which target to observe
    if args.switch is not None:
        kwargs = {'color' : COLS['grey1'], 'LW' : 5}

        first = True
        for sw in swinfo:
            if first:
                xstart, ystart = sw.utc, ys[sw.name]
                first = False
            else:
                if sw.name == 'None':
                    axr.plot([xstart,sw.utc],[ystart,ystart],**kwargs)
                    break
                else:
                    xend, yend = sw.utc+sw.delta, ys[sw.name]
                    axr.plot([xstart, sw.utc, xend],[ystart, ystart, yend],**kwargs)
                    xstart, ystart = xend, yend

    # Finally, loop through the stars listed in the phase ranges.
    lbar = min(0.01, 1./max(1,len(keys))/3.)
    for key in keys:
        star = peinfo[key]
        y = ys[key]

        # Retrieve values saved earlier
        sinfo = stored_info[key]
        airmasses = sinfo['airmasses']
        alts = sinfo['alts']
        azs = sinfo['azs']
        ok = sinfo['ok']
        moon_close = sinfo['moon_close']
        sepmin = sinfo['sepmin']

        # Compute minimum distance to the Moon during period target
        # is above airmass limit
        seps = moon.separation(star.position).degree[ok]
        if len(seps):
            sepmin = seps.min()
            moon_close = sepmin < args.mdist
            if moon_close:
                col_moon = COLS['red']
            else:
                col_moon = 'k'
        else:
            moon_close = False

        # now start plotting stuff associated with individual targets
        first = True
        afirst = True
        for n, (flag, utc, mjd) in enumerate(zip(ok, utcs, mjds)):

            if flag:
                if first:
                    utc_start = utc_end = utc
                    n_start = n
                    first = False
                    if afirst:
                        mjd_first = mjd_last = mjd
                        utc_first = utc_last = utc
                        afirst = False
                else:
                    utc_end = utc_last = utc
                    mjd_last = mjd

            if (not flag or n == len(ok)-1) and not first:
                first = True
<<<<<<< HEAD
                mjd_last = mjd
                utc_last = utc
                axr.plot([ut_start,utc],[y,y],'--',color=col, lw=line_widths[star.lw-1])
                axr.plot([ut_start,ut_start],[y-lbar,y+lbar],color=col)
                axr.plot([utc,utc],[y-lbar,y+lbar],color=col)
                n_end = n+1
                if ut_start > utstart + args.offset*(utend-utstart):
=======
                if key not in prinfo:
                    # highlight anytime objects
                    axr.plot([utc_start,utc_end],[y,y],color=COLS['highlight'],lw=6,zorder=-10)

                # plot visibility period, highlighted if close to the Moon
                axr.plot([utc_start,utc_end],[y,y],'--',color=col_moon)
                axr.plot([utc_start,utc_start],[y-lbar,y+lbar],color=col_moon)
                axr.plot([utc_end,utc_end],[y-lbar,y+lbar],color=col_moon)

                if flag:
                    n_end = n+1
                else:
                    n_end = n

                if utc_start > utstart + args.offset*(utend-utstart):
>>>>>>> 8d072e04
                    # repeat target name if the start is delayed to make it
                    # easier to line up names and tracks
                    kwargs = {'ha' : 'right', 'va' : 'center',
                              'size' : 9*args.csize}
<<<<<<< HEAD
                    axr.text(ut_start-0.2, y, key, **kwargs)

        if flag and not first:
            # stuff left over to plot
            axr.plot([ut_start,utc],[y,y],'--',color=col, lw=line_widths[star.lw-1])
            axr.plot([ut_start,ut_start],[y-lbar,y+lbar],color=col)
            axr.plot([utc,utc],[y-lbar,y+lbar],color=col)
            mjd_last = mjd
            utc_last = utc
            n_end = n + 1

            if ut_start > utstart + args.offset*(utend-utstart):
                # repeat target name if the start is delayed to make it
                # easier to line up names and tracks
                kwargs = {'ha' : 'right', 'va' : 'center',
                          'size' : 9*args.csize}
                axr.text(ut_start-0.2, y, key, **kwargs)
=======
                    axr.text(utc_start-0.2, y, key, **kwargs)
>>>>>>> 8d072e04

        if afirst:
            # never found any ok bit; move on ...
            continue

        if moon_close:
            axr.text(
                utc_last+0.07, y,
                '${:d}^\circ$'.format(int(round(sepmin))),
                ha='left', va='center', size=9*args.csize,
                color=COLS['red']
            )

        # zenith holes
        start = True
        for alt, utc in zip(alts[ok], utcs[ok]):
            if start and alt > 90.-info['zhole']:
                air_start = utc
                air_end = utc
                start = False
            elif not start:
                if alt > 90.-info['zhole']:
                    air_end = utc
                else:
                    break

        if not start:
            plt.fill(
                [air_start,air_end,air_end,air_start],
                [y-lbar,y-lbar,y+lbar,y+lbar],
                color=COLS['grey2'], zorder=10, alpha=0.65
            )
            plt.plot(
                [air_start,air_end,air_end,air_start,air_start],
                [y-lbar,y-lbar,y+lbar,y+lbar,y-lbar],
                color='k',lw=0.8, zorder=11
            )

        # TNT has a stupid TV aerial
        if args.telescope == 'TNT':
            start = True
            aerial = []
            for alt,az,utc in zip(alts[ok],azs[ok],utcs[ok]):
                if az < 0.: az += 360.

                if observing.tnt_alert(alt, az):
                    if start:
                        # start bad period
                        air_start = utc
                        air_end   = utc
                        start     = False
                    else:
                        # update end time of bad period
                        air_end = utc
                else:
                    if not start:
                        # We are out of it. Record bad period.
                        aerial.append((air_start,air_end))
                        start = True

            if not start:
                # We were still in a bad period at the end. Record it.
                aerial.append((air_start,air_end))

            # Plot the bad periods
            for air_start, air_end in aerial:
                axr.fill([air_start,air_end,air_end,air_start],
                         [y-lbar,y-lbar,y+lbar,y+lbar], color=COLS['grey2'], zorder=10, alpha=0.65)
                axr.plot([air_start,air_end,air_end,air_start,air_start],
                         [y-lbar,y-lbar,y+lbar,y+lbar,y-lbar], color='k',lw=0.8, zorder=11)

        if key in prinfo:
            # handles the time ranges only
            pr = prinfo[key]

            pranges = pr.prange
            for t1, t2, col, lw, p_or_t in pranges:
                if p_or_t == 'Time':
                    utc1, utc2 = 24.*(t1-isun), 24.*(t2-isun)
                    if utc1 < utc_last and utc2 > utc_first:
                        ut1  = max(utc1, utc_first)
                        ut2  = min(utc2, utc_last)
                        if ut1 < ut2:
                            plt.plot([ut1,ut2],[y,y],color=cols[col],lw=lw)

        if star.eph:
            # Now the phase info

            eph = star.eph
            times = time.Time((mjd_first,mjd_last))
            if eph.time.startswith('H'):
                times += times.light_travel_time(star.position, 'heliocentric', location=site)
            elif eph.time.startswith('B'):
                times += times.light_travel_time(star.position, location=site)
            else:
                raise Exception('Unrecognised type of time = ' + eph.time)

            if eph.time == 'HJD' or eph.time == 'BJD':
                pstart = eph.phase(times[0].jd)
                pend   = eph.phase(times[1].jd)
            elif eph.time == 'HMJD' or eph.time == 'BMJD':
                pstart = eph.phase(times[0].mjd)
                pend   = eph.phase(times[1].mjd)
            else:
                raise Exception('Unrecognised type of time = ' + eph.time)

            plothalf = False
            if key in prinfo:
                pr   = prinfo[key]

                # Draw phase ranges of interest
                pranges = pr.prange
                for p1, p2, col, lw, p_or_t in pranges:

                    if (p1 < 0.5 and p2 > 0.5) or (p1 < -0.5 and p2 > -0.5) or (p1 < 1.5 and p2 > 1.5):
                        # determine whether or not to draw circles at phase 0.5
                        plothalf = True

                    if p_or_t == 'Phase':
                        d1 = pstart + (p1 - pstart) % 1 - 1
                        d2 = pend + (p1 - pend) % 1
                        nphs = int(np.ceil(d2 - d1))
                        for n in range(nphs):
                            st1 = ut1 = utc_first + (utc_last-utc_first)*(d1 + n - pstart)/(pend-pstart)
                            st2 = ut2  = ut1 + (utc_last-utc_first)/(pend-pstart)*(p2-p1)
                            ut1  = max(ut1, utc_first)
                            ut2  = min(ut2, utc_last)
                            if ut1 < ut2:
                                plt.plot([ut1,ut2],[y,y],color=cols[col],lw=lw)
                                if args.verbose:
                                    delta = 1440.*min(eph.etime((pstart+pend)/2.), eph.coeff[1]/2.)
                                    print(
                                        f'Target {key} is at phase range {p1} to {p2} at'
                                        f' UT {sexagesimal(st1)} to {sexagesimal(st2)} (+/- {delta:.1f} mins), '
                                        f'[visible range: {sexagesimal(utc_first)} to {sexagesimal(utc_last)}]'
                                    )

            # Compute uncertainty in predictions
            delta = 24.*min(eph.etime((pstart+pend)/2.), eph.coeff[1]/2.)
            if delta > 0.03:
                plt.plot([utend-2.*delta,utend],[y,y],'k',lw=2)
                plt.plot([utend-2.*delta,utend-2*delta],[y-0.005,y+0.005],'k',lw=2)
                plt.plot([utend,utend],[y-0.005,y+0.005],'k',lw=2)

            # draws dots at phase zero
            d1 = np.ceil(pstart)
            d2 = np.floor(pend)
            nphs = int(np.ceil(d2 - d1))+1
            for n in range(nphs):
                ut = utc_first + (utc_last-utc_first)*(d1 + n - pstart)/(pend-pstart)
                plt.plot(ut,y,'ok',ms=4)

            # draws circles at phase 0.5
            if plothalf:
                d1 = np.ceil(pstart-0.5)
                d2 = np.floor(pend-0.5)
                nphs = int(np.ceil(d2 - d1))+1
                for n in range(nphs):
                    ut = utc_first + (utc_last-utc_first)*(d1 + n - pstart + 0.5)/(pend-pstart)
                    plt.plot(ut,y,'o',ms=4,mfc='w',mec='k')

        # draw vertical bar at meridian crossing based on what the
        # azimuth does. bit horrible because of odd way azimuth can
        # behave.
        if ok.any():
            az_start, az_end = azs[n_start], azs[n_end-1]
            az_min, az_max = azs[n_start:n_end].min(), azs[n_start:n_end].max()

            if az_start < 180 and az_end > 180:
                # OK, we do cross the meridian
                razs = azs[n_start:n_end]
                rutcs = utcs[n_start:n_end]
                az0 = razs.min()
                az180 = np.abs(razs-180).min()
                if az0 < az180:
                    # we cross to the North of zenith
                    # chop down to actual moment of crossing
                    corr = razs > 180
                    razs[corr] -= 360
                    nmin = np.argmin(razs[razs > 0])
                    nmax = min(len(razs), nmin+2)
                    if nmax == nmin+2:
                        razs = razs[nmin:nmax]
                        rutcs = rutcs[nmin:nmax]
                        utc_mer = np.interp(0.,razs[::-1],rutcs[::-1])
                        plt.plot([utc_mer,utc_mer],[y-1.3*lbar,y+1.3*lbar],'k',lw=2,zorder=20)
                else:
                    # we cross to the South of zenith
                    # chop down to actual moment of crossing
                    nmin = np.argmax(razs[razs < 180])
                    nmax = min(len(razs), nmin+2)
                    if nmax == nmin+2:
                        razs = razs[nmin:nmin+2]
                        rutcs = rutcs[nmin:nmin+2]
                        utc_mer = np.interp(180.,razs,rutcs)
                        plt.plot([utc_mer,utc_mer],[y-1.3*lbar,y+1.3*lbar],'k',lw=2,zorder=20)

    # finish off
    axr.set_xlabel('UTC')
    date.out_subfmt='date'
    axr.set_title('{0!s} ({1:s}, airmass < {2:3.1f})'.format(
        date, args.telescope, args.airmass))

    axr.set_xlim(utstart, utend)
    axr.set_ylim(0,1.05)

    axr.xaxis.set_major_locator(MultipleLocator(args.xmajor))
    axr.xaxis.set_minor_locator(MultipleLocator(args.xminor))
    axr.xaxis.set_major_formatter(FuncFormatter(utc_formatter))
    axr.get_xaxis().tick_bottom()
    axr.axes.get_yaxis().set_visible(False)
    fig.canvas.draw()

    # add target names at left
    for key in keys:
        y = ys[key]
        if key in prefixes:
            name = prefixes[key] + ' ' + key
        elif len(prefixes):
            name = mpre*' ' + key
        else:
            name = key
        axl.text(0.95,y,name,ha='right',va='center',size=9*args.csize)
    axl.set_xlim(0,1)
    axl.set_ylim(0,1.05)
    axl.set_axis_off()

    xmin, xmax = axr.get_xaxis().get_view_interval()
    ymin, ymax = axr.get_yaxis().get_view_interval()
    axr.add_artist(
        Line2D((xmin, xmax), (ymin, ymin), color='black',
               linewidth=2))

    if args.hcopy:
        plt.savefig(args.hcopy)
    else:
        plt.show()<|MERGE_RESOLUTION|>--- conflicted
+++ resolved
@@ -581,21 +581,13 @@
 
             if (not flag or n == len(ok)-1) and not first:
                 first = True
-<<<<<<< HEAD
-                mjd_last = mjd
-                utc_last = utc
-                axr.plot([ut_start,utc],[y,y],'--',color=col, lw=line_widths[star.lw-1])
-                axr.plot([ut_start,ut_start],[y-lbar,y+lbar],color=col)
-                axr.plot([utc,utc],[y-lbar,y+lbar],color=col)
-                n_end = n+1
-                if ut_start > utstart + args.offset*(utend-utstart):
-=======
+
                 if key not in prinfo:
                     # highlight anytime objects
                     axr.plot([utc_start,utc_end],[y,y],color=COLS['highlight'],lw=6,zorder=-10)
 
                 # plot visibility period, highlighted if close to the Moon
-                axr.plot([utc_start,utc_end],[y,y],'--',color=col_moon)
+                axr.plot([utc_start,utc_end],[y,y],'--',color=col_moon, lw=line_widths[star.lw-1])
                 axr.plot([utc_start,utc_start],[y-lbar,y+lbar],color=col_moon)
                 axr.plot([utc_end,utc_end],[y-lbar,y+lbar],color=col_moon)
 
@@ -605,32 +597,11 @@
                     n_end = n
 
                 if utc_start > utstart + args.offset*(utend-utstart):
->>>>>>> 8d072e04
                     # repeat target name if the start is delayed to make it
                     # easier to line up names and tracks
                     kwargs = {'ha' : 'right', 'va' : 'center',
                               'size' : 9*args.csize}
-<<<<<<< HEAD
                     axr.text(ut_start-0.2, y, key, **kwargs)
-
-        if flag and not first:
-            # stuff left over to plot
-            axr.plot([ut_start,utc],[y,y],'--',color=col, lw=line_widths[star.lw-1])
-            axr.plot([ut_start,ut_start],[y-lbar,y+lbar],color=col)
-            axr.plot([utc,utc],[y-lbar,y+lbar],color=col)
-            mjd_last = mjd
-            utc_last = utc
-            n_end = n + 1
-
-            if ut_start > utstart + args.offset*(utend-utstart):
-                # repeat target name if the start is delayed to make it
-                # easier to line up names and tracks
-                kwargs = {'ha' : 'right', 'va' : 'center',
-                          'size' : 9*args.csize}
-                axr.text(ut_start-0.2, y, key, **kwargs)
-=======
-                    axr.text(utc_start-0.2, y, key, **kwargs)
->>>>>>> 8d072e04
 
         if afirst:
             # never found any ok bit; move on ...
