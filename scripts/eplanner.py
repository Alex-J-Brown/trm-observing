--- conflicted
+++ resolved
@@ -63,11 +63,7 @@
     try:
         # works with astropy > 4.0.1
         return t.to_value('iso', out_subfmt='date_hm')
-<<<<<<< HEAD
-    except (TypeError, AttributeError):
-=======
     except (AttributeError, TypeError):
->>>>>>> e387403d
         # fallback for older versions
         out = t.copy(format='iso')
         out.out_subfmt = 'date_hm'
